--- conflicted
+++ resolved
@@ -41,13 +41,7 @@
     line = line.replace("ａ", "a")
     line = line.replace("Ｉ", "I")
     line = re.sub(
-<<<<<<< HEAD
-        f'#|[=]|；|，|？|。|[/]|！|[!]|[.]|[?]|：|,|"|:|@|-|、|~|《|》|[|]|、|.',
-        "",
-        line,
-=======
         f'#|[=]|；|，|？|。|[/]|！|[!]|[.]|[?]|：|,|"|:|@|-|、|~|《|》|[|]|、|\.', "", line
->>>>>>> d3106cf3
     )
     line = line.replace("Ｅ", "E")
     line = line.replace("Ｎ", "N")
